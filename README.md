--- conflicted
+++ resolved
@@ -27,14 +27,6 @@
   * [Listen to messages](#listen-to-messages)
   * [Send messages](#send-messages)
   * [Data stores] (#data-stores)
-<<<<<<< HEAD
-  * [Send direct messages] (#send-dms)
-  * [RTM Client Lifecycle](#rtm-client-lifecycle)
-  * [Web Client](#web-client)
-  * [Uploading a file](#uploading-a-file)
-  * [Migrating from earlier versions](#migrating-from-earlier-versions)
-  * [Models](#models)
-=======
   * [Send direct messages] (#send-direct-messages)
   * [RTM Client Lifecycle](#rtm-client-lifecycle)
 * [Web Client](#web-client)
@@ -49,7 +41,6 @@
 * [connecting to the RTM API and using a datastore](/examples/example-rtm-client-datastore.js)
 * [using the web client](/examples/example-web-client.js)
 * [uploading a file via the web client](/examples/upload-a-file.js)
->>>>>>> 4fb8614a
 
 ## RTM Client
 
@@ -116,7 +107,6 @@
 
 ```
 
-<<<<<<< HEAD
 ### Update messages
 ```js
 rtm.sendMessage('doing stuff!', channel.id, (err, msg) => {
@@ -134,8 +124,6 @@
 });
 ```
 
-=======
->>>>>>> 4fb8614a
 ### Data stores
 
 ```js
@@ -152,15 +140,7 @@
   // Sets the level of logging we require
   logLevel: 'error',
   // Initialise a data store for our client, this will load additional helper functions for the storing and retrieval of data
-<<<<<<< HEAD
-  dataStore: new MemoryDataStore(),
-  // Boolean indicating whether Slack should automatically reconnect after an error response
-  autoReconnect: true,
-  // Boolean indicating whether each message should be marked as read or not after it is processed
-  autoMark: true
-=======
   dataStore: new MemoryDataStore()
->>>>>>> 4fb8614a
 });
 
 rtm.start();
