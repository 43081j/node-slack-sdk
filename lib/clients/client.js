--- conflicted
+++ resolved
@@ -137,19 +137,6 @@
  * @private
  */
 BaseAPIClient.prototype._makeAPICall = function _makeAPICall(endpoint, apiArgs, apiOptArgs, optCb) {
-<<<<<<< HEAD
-  var promise;
-  var _this = this;
-  var args = {
-    url: urlJoin(this.slackAPIUrl, endpoint),
-    data: helpers.getApiCallData(this._token, apiArgs, apiOptArgs),
-    headers: {
-      'User-Agent': this.userAgent
-    }
-  };
-
-  if (!optCb) {
-=======
   var apiCallArgs = helpers.getAPICallArgs(
     this._token, this.userAgent, this.slackAPIUrl, endpoint, apiArgs, apiOptArgs, optCb);
   var cb = apiCallArgs.cb;
@@ -158,7 +145,6 @@
   var _this = this;
 
   if (!cb) {
->>>>>>> 4fb8614a
     promise = new Promise(function makeAPICallPromiseResolver(resolve, reject) {
       _this.requestQueue.push({
         args: args,
@@ -178,11 +164,7 @@
   } else {
     this.requestQueue.push({
       args: args,
-<<<<<<< HEAD
-      cb: optCb
-=======
       cb: cb
->>>>>>> 4fb8614a
     });
   }
 
